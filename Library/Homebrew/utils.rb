require "emoji"
require "utils/analytics"
require "utils/curl"
require "utils/fork"
require "utils/formatter"
require "utils/git"
require "utils/github"
require "utils/inreplace"
require "utils/link"
require "utils/popen"
require "utils/svn"
require "utils/tty"
require "tap_constants"
require "time"

def require?(path)
  return false if path.nil?

  require path
  true
rescue LoadError => e
  # we should raise on syntax errors but not if the file doesn't exist.
  raise unless e.message.include?(path)
end

def ohai(title, *sput)
  title = Tty.truncate(title) if $stdout.tty? && !ARGV.verbose?
  puts Formatter.headline(title, color: :blue)
  puts sput
end

def odebug(title, *sput)
  return unless ARGV.debug?

  puts Formatter.headline(title, color: :magenta)
  puts sput unless sput.empty?
end

def oh1(title, options = {})
  if $stdout.tty? && !ARGV.verbose? && options.fetch(:truncate, :auto) == :auto
    title = Tty.truncate(title)
  end
  puts Formatter.headline(title, color: :green)
end

# Print a warning (do this rarely)
def opoo(message)
  $stderr.puts Formatter.warning(message, label: "Warning")
end

def onoe(message)
  $stderr.puts Formatter.error(message, label: "Error")
end

def ofail(error)
  onoe error
  Homebrew.failed = true
end

def odie(error)
  onoe error
  exit 1
end

def odeprecated(method, replacement = nil, disable: false, disable_on: nil, caller: send(:caller))
  replacement_message = if replacement
    "Use #{replacement} instead."
  else
    "There is no replacement."
  end

  unless disable_on.nil?
    if disable_on > Time.now
      will_be_disabled_message = " and will be disabled on #{disable_on.strftime("%Y-%m-%d")}"
    else
      disable = true
    end
  end

  verb = if disable
    "disabled"
  else
    "deprecated#{will_be_disabled_message}"
  end

  # Try to show the most relevant location in message, i.e. (if applicable):
  # - Location in a formula.
  # - Location outside of 'compat/'.
  # - Location of caller of deprecated method (if all else fails).
  backtrace = caller

  # Don't throw deprecations at all for cached, .brew or .metadata files.
  return if backtrace.any? do |line|
    line.include?(HOMEBREW_CACHE) ||
    line.include?("/.brew/") ||
    line.include?("/.metadata/")
  end

  tap_message = nil

  backtrace.each do |line|
    next unless match = line.match(HOMEBREW_TAP_PATH_REGEX)

    tap = Tap.fetch(match[:user], match[:repo])
    tap_message = "\nPlease report this to the #{tap} tap"
    tap_message += ", or even better, submit a PR to fix it" if replacement
    tap_message << ":\n  #{line.sub(/^(.*\:\d+)\:.*$/, '\1')}\n\n"
    break
  end

  message = "Calling #{method} is #{verb}! #{replacement_message}"
  message << tap_message if tap_message

  if ARGV.homebrew_developer? || disable || Homebrew.raise_deprecation_exceptions?
    exception = MethodDeprecatedError.new(message)
    exception.set_backtrace(backtrace)
    raise exception
  elsif !Homebrew.auditing?
    opoo message
  end
end

def odisabled(method, replacement = nil, options = {})
  options = { disable: true, caller: caller }.merge(options)
  odeprecated(method, replacement, options)
end

def pretty_installed(f)
  if !$stdout.tty?
    f.to_s
  elsif Emoji.enabled?
    "#{Tty.bold}#{f} #{Formatter.success("✔")}#{Tty.reset}"
  else
    Formatter.success("#{Tty.bold}#{f} (installed)#{Tty.reset}")
  end
end

def pretty_uninstalled(f)
  if !$stdout.tty?
    f.to_s
  elsif Emoji.enabled?
    "#{Tty.bold}#{f} #{Formatter.error("✘")}#{Tty.reset}"
  else
    Formatter.error("#{Tty.bold}#{f} (uninstalled)#{Tty.reset}")
  end
end

def pretty_duration(s)
  s = s.to_i
  res = ""

  if s > 59
    m = s / 60
    s %= 60
    res = "#{m} #{"minute".pluralize(m)}"
    return res if s.zero?

    res << " "
  end

  res << "#{s} #{"second".pluralize(s)}"
end

def interactive_shell(f = nil)
  unless f.nil?
    ENV["HOMEBREW_DEBUG_PREFIX"] = f.prefix
    ENV["HOMEBREW_DEBUG_INSTALL"] = f.full_name
  end

  if ENV["SHELL"].include?("zsh") && ENV["HOME"].start_with?(HOMEBREW_TEMP.resolved_path.to_s)
    FileUtils.mkdir_p ENV["HOME"]
    FileUtils.touch "#{ENV["HOME"]}/.zshrc"
  end

  Process.wait fork { exec ENV["SHELL"] }

  return if $CHILD_STATUS.success?
  raise "Aborted due to non-zero exit status (#{$CHILD_STATUS.exitstatus})" if $CHILD_STATUS.exited?

  raise $CHILD_STATUS.inspect
end

module Homebrew
  module_function

  def _system(cmd, *args, **options)
    pid = fork do
      yield if block_given?
      args.map!(&:to_s)
      begin
        exec(cmd, *args, **options)
      rescue
        nil
      end
      exit! 1 # never gets here unless exec failed
    end
    Process.wait(pid)
    $CHILD_STATUS.success?
  end

  def system(cmd, *args, **options)
    puts "#{cmd} #{args * " "}" if ARGV.verbose?
    _system(cmd, *args, **options)
  end

  def setup_gem_environment!
    # Match where our bundler gems are.
    ENV["GEM_HOME"] = "#{ENV["HOMEBREW_LIBRARY"]}/Homebrew/vendor/bundle/ruby/#{RbConfig::CONFIG["ruby_version"]}"
    ENV["GEM_PATH"] = ENV["GEM_HOME"]

    # Make rubygems notice env changes.
    Gem.clear_paths
    Gem::Specification.reset

    # Add Gem binary directory and (if missing) Ruby binary directory to PATH.
    path = PATH.new(ENV["PATH"])
    path.prepend(RUBY_BIN) if which("ruby") != RUBY_PATH
    path.prepend(Gem.bindir)
    ENV["PATH"] = path
  end

  def install_gem!(name)
    setup_gem_environment!

    return unless Gem::Specification.find_all_by_name(name).empty?

    ohai "Installing or updating '#{name}' gem"
<<<<<<< HEAD
    install_args = %W[--no-document #{name}]
    install_args << "--version" << version if version
=======
    install_args = %W[--no-ri --no-rdoc #{name}]
>>>>>>> 5e6e673e

    # Do `gem install [...]` without having to spawn a separate process or
    # having to find the right `gem` binary for the running Ruby interpreter.
    require "rubygems/commands/install_command"
    install_cmd = Gem::Commands::InstallCommand.new
    install_cmd.handle_options(install_args)
    exit_code = 1 # Should not matter as `install_cmd.execute` always throws.
    begin
      install_cmd.execute
    rescue Gem::SystemExitException => e
      exit_code = e.exit_code
    end
    odie "Failed to install/update the '#{name}' gem." if exit_code.nonzero?
  end

  def install_gem_setup_path!(name)
    install_gem!(name)

    return if which(name)

    odie <<~EOS
      The '#{name}' gem is installed but couldn't find '#{name}' in the PATH:
      #{ENV["PATH"]}
    EOS
  end

  def install_bundler!
    install_gem_setup_path! "bundler"
  end

  def install_bundler_gems!
    install_bundler!
    ENV["BUNDLE_GEMFILE"] = "#{HOMEBREW_LIBRARY_PATH}/test/Gemfile"
    system "bundle", "install" unless quiet_system("bundle", "check")
    setup_gem_environment!
  end

  # rubocop:disable Style/GlobalVars
  def inject_dump_stats!(the_module, pattern)
    @injected_dump_stat_modules ||= {}
    @injected_dump_stat_modules[the_module] ||= []
    injected_methods = @injected_dump_stat_modules[the_module]
    the_module.module_eval do
      instance_methods.grep(pattern).each do |name|
        next if injected_methods.include? name

        method = instance_method(name)
        define_method(name) do |*args, &block|
          begin
            time = Time.now
            method.bind(self).call(*args, &block)
          ensure
            $times[name] ||= 0
            $times[name] += Time.now - time
          end
        end
      end
    end

    return unless $times.nil?

    $times = {}
    at_exit do
      col_width = [$times.keys.map(&:size).max + 2, 15].max
      $times.sort_by { |_k, v| v }.each do |method, time|
        puts format("%-*s %0.4f sec", col_width, "#{method}:", time)
      end
    end
  end
  # rubocop:enable Style/GlobalVars
end

def with_homebrew_path
  with_env(PATH: PATH.new(ENV["HOMEBREW_PATH"])) do
    yield
  end
end

def with_custom_locale(locale)
  with_env(LC_ALL: locale) do
    yield
  end
end

# Kernel.system but with exceptions
def safe_system(cmd, *args, **options)
  return if Homebrew.system(cmd, *args, **options)

  raise ErrorDuringExecution.new([cmd, *args], status: $CHILD_STATUS)
end

# Prints no output
def quiet_system(cmd, *args)
  Homebrew._system(cmd, *args) do
    # Redirect output streams to `/dev/null` instead of closing as some programs
    # will fail to execute if they can't write to an open stream.
    $stdout.reopen("/dev/null")
    $stderr.reopen("/dev/null")
  end
end

def which(cmd, path = ENV["PATH"])
  PATH.new(path).each do |p|
    begin
      pcmd = File.expand_path(cmd, p)
    rescue ArgumentError
      # File.expand_path will raise an ArgumentError if the path is malformed.
      # See https://github.com/Homebrew/legacy-homebrew/issues/32789
      next
    end
    return Pathname.new(pcmd) if File.file?(pcmd) && File.executable?(pcmd)
  end
  nil
end

def which_all(cmd, path = ENV["PATH"])
  PATH.new(path).map do |p|
    begin
      pcmd = File.expand_path(cmd, p)
    rescue ArgumentError
      # File.expand_path will raise an ArgumentError if the path is malformed.
      # See https://github.com/Homebrew/legacy-homebrew/issues/32789
      next
    end
    Pathname.new(pcmd) if File.file?(pcmd) && File.executable?(pcmd)
  end.compact.uniq
end

def which_editor
  editor = ENV.values_at("HOMEBREW_EDITOR", "HOMEBREW_VISUAL")
              .compact
              .reject(&:empty?)
              .first
  return editor if editor

  # Find Atom, Sublime Text, Textmate, BBEdit / TextWrangler, or vim
  editor = %w[atom subl mate edit vim].find do |candidate|
    candidate if which(candidate, ENV["HOMEBREW_PATH"])
  end
  editor ||= "vim"

  opoo <<~EOS
    Using #{editor} because no editor was set in the environment.
    This may change in the future, so we recommend setting EDITOR,
    or HOMEBREW_EDITOR to your preferred text editor.
  EOS

  editor
end

def exec_editor(*args)
  puts "Editing #{args.join "\n"}"
  with_homebrew_path { safe_exec(which_editor, *args) }
end

def exec_browser(*args)
  browser = ENV["HOMEBREW_BROWSER"]
  browser ||= OS::PATH_OPEN if defined?(OS::PATH_OPEN)
  return unless browser

  safe_exec(browser, *args)
end

def safe_exec(cmd, *args)
  # This buys us proper argument quoting and evaluation
  # of environment variables in the cmd parameter.
  exec "/bin/sh", "-c", "#{cmd} \"$@\"", "--", *args
end

# GZips the given paths, and returns the gzipped paths
def gzip(*paths)
  paths.map do |path|
    safe_system "gzip", path
    Pathname.new("#{path}.gz")
  end
end

# Returns array of architectures that the given command or library is built for.
def archs_for_command(cmd)
  cmd = which(cmd) unless Pathname.new(cmd).absolute?
  Pathname.new(cmd).archs
end

def ignore_interrupts(opt = nil)
  std_trap = trap("INT") do
    puts "One sec, just cleaning up" unless opt == :quietly
  end
  yield
ensure
  trap("INT", std_trap)
end

def capture_stderr
  old = $stderr
  $stderr = StringIO.new
  yield
  $stderr.string
ensure
  $stderr = old
end

def nostdout
  if ARGV.verbose?
    yield
  else
    begin
      out = $stdout.dup
      $stdout.reopen("/dev/null")
      yield
    ensure
      $stdout.reopen(out)
      out.close
    end
  end
end

def paths
  @paths ||= PATH.new(ENV["HOMEBREW_PATH"]).map do |p|
    begin
      File.expand_path(p).chomp("/")
    rescue ArgumentError
      onoe "The following PATH component is invalid: #{p}"
    end
  end.uniq.compact
end

def disk_usage_readable(size_in_bytes)
  if size_in_bytes >= 1_073_741_824
    size = size_in_bytes.to_f / 1_073_741_824
    unit = "GB"
  elsif size_in_bytes >= 1_048_576
    size = size_in_bytes.to_f / 1_048_576
    unit = "MB"
  elsif size_in_bytes >= 1_024
    size = size_in_bytes.to_f / 1_024
    unit = "KB"
  else
    size = size_in_bytes
    unit = "B"
  end

  # avoid trailing zero after decimal point
  if ((size * 10).to_i % 10).zero?
    "#{size.to_i}#{unit}"
  else
    "#{format("%.1f", size)}#{unit}"
  end
end

def number_readable(number)
  numstr = number.to_i.to_s
  (numstr.size - 3).step(1, -3) { |i| numstr.insert(i, ",") }
  numstr
end

# Truncates a text string to fit within a byte size constraint,
# preserving character encoding validity. The returned string will
# be not much longer than the specified max_bytes, though the exact
# shortfall or overrun may vary.
def truncate_text_to_approximate_size(s, max_bytes, options = {})
  front_weight = options.fetch(:front_weight, 0.5)
  if front_weight < 0.0 || front_weight > 1.0
    raise "opts[:front_weight] must be between 0.0 and 1.0"
  end
  return s if s.bytesize <= max_bytes

  glue = "\n[...snip...]\n"
  max_bytes_in = [max_bytes - glue.bytesize, 1].max
  bytes = s.dup.force_encoding("BINARY")
  glue_bytes = glue.encode("BINARY")
  n_front_bytes = (max_bytes_in * front_weight).floor
  n_back_bytes = max_bytes_in - n_front_bytes
  if n_front_bytes.zero?
    front = bytes[1..0]
    back = bytes[-max_bytes_in..-1]
  elsif n_back_bytes.zero?
    front = bytes[0..(max_bytes_in - 1)]
    back = bytes[1..0]
  else
    front = bytes[0..(n_front_bytes - 1)]
    back = bytes[-n_back_bytes..-1]
  end
  out = front + glue_bytes + back
  out.force_encoding("UTF-8")
  out.encode!("UTF-16", invalid: :replace)
  out.encode!("UTF-8")
  out
end

# Calls the given block with the passed environment variables
# added to ENV, then restores ENV afterwards.
# Example:
# <pre>with_env(PATH: "/bin") do
#   system "echo $PATH"
# end</pre>
#
# Note that this method is *not* thread-safe - other threads
# which happen to be scheduled during the block will also
# see these environment variables.
def with_env(hash)
  old_values = {}
  begin
    hash.each do |key, value|
      key = key.to_s
      old_values[key] = ENV.delete(key)
      ENV[key] = value
    end

    yield if block_given?
  ensure
    ENV.update(old_values)
  end
end

def shell_profile
  Utils::Shell.profile
end

def tap_and_name_comparison
  proc do |a, b|
    if a.include?("/") && !b.include?("/")
      1
    elsif !a.include?("/") && b.include?("/")
      -1
    else
      a <=> b
    end
  end
end

def command_help_lines(path)
  path.read.lines.grep(/^#:/).map { |line| line.slice(2..-1) }
end<|MERGE_RESOLUTION|>--- conflicted
+++ resolved
@@ -225,18 +225,12 @@
     return unless Gem::Specification.find_all_by_name(name).empty?
 
     ohai "Installing or updating '#{name}' gem"
-<<<<<<< HEAD
-    install_args = %W[--no-document #{name}]
-    install_args << "--version" << version if version
-=======
-    install_args = %W[--no-ri --no-rdoc #{name}]
->>>>>>> 5e6e673e
 
     # Do `gem install [...]` without having to spawn a separate process or
     # having to find the right `gem` binary for the running Ruby interpreter.
     require "rubygems/commands/install_command"
     install_cmd = Gem::Commands::InstallCommand.new
-    install_cmd.handle_options(install_args)
+    install_cmd.handle_options("--no-document", name)
     exit_code = 1 # Should not matter as `install_cmd.execute` always throws.
     begin
       install_cmd.execute
